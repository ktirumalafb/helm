import os
from typing import List, Dict

from common.general import ensure_file_downloaded
from .scenario import Scenario, Instance, Reference, CORRECT_TAG, TRAIN_SPLIT, VALID_SPLIT


class IMDBScenario(Scenario):
    """
    The IMDb dataset is from the paper:
        https://ai.stanford.edu/~amaas/data/sentiment/

    IMDb is a text classification dataset containing 25,000 training reviews and 25,000 test reviews.
    Each sample contains a sentence with its corresponding sentiment (0: negative, 1: positive)

    We prompt models using the following format:
        <passage>
        Sentiment:

        Target completion:
            <sentiment> (<sentiment>:positive or negative)

    Using an example from the training dataset, we have
    Very good drama although it appeared to have a few blank areas leaving the viewers
    to fill in the action for themselves.
    I can imagine life being this way for someone who can neither read nor write.
    This film simply smacked of the real world: the wife who is suddenly the sole supporter,
    the live-in relatives and their quarrels, the troubled child who gets knocked up and then,
    typically, drops out of school, a jackass husband who takes the nest egg and buys beer with it.
    2 thumbs up.
    Sentiment:

    Target completion:
        positive

    The IMDB dataset has a contrast set, whose examples happen to be in the original train split. We thus
    assign all examples with valid contrast sets to the validation split, in addition to those
    from the original test set.
    """

    name = "imdb"
    description = "Sentiment analysis dataset."
    tags = ["sentiment_classification"]

    def __init__(self):
        pass

    def get_split_instances(self, split: str, path: str, contrast_map: dict) -> List[Instance]:

        label_to_classname: Dict[str, str] = {"pos": "positive", "neg": "negative"}
        split_instances: List[Instance] = []

        for class_name, label_id in label_to_classname.items():
            split_path_label: str = os.path.join(path, class_name)
            all_file_name = os.listdir(split_path_label)
            for filename_idx, each_filename in enumerate(all_file_name):
                sentence_path = os.path.join(split_path_label, each_filename)
                with open(sentence_path, "r") as f:
                    context = f.read().strip()
<<<<<<< HEAD
                    prompt = context + "\n"

                    instance_split = split
                    contrast_inputs, contrast_references = None, None

                    if context in contrast_map:

                        contrast_inputs = [contrast_map[context]["contrast_input"] + "\n"]
                        contrast_references = [
                            [Reference(output=contrast_map[context]["contrast_answer"], tags=[CORRECT_TAG])]
                        ]
                        instance_split = VALID_SPLIT

=======
                    prompt = context
>>>>>>> bb770b0e
                    instance: Instance = Instance(
                        input=prompt,
                        references=[Reference(output=label_id, tags=[CORRECT_TAG])],
                        split=instance_split,
                        contrast_inputs=contrast_inputs,
                        contrast_references=contrast_references,
                    )
                    split_instances.append(instance)
        return split_instances

    def get_contrast_map(self, target_path: str, mode: str) -> dict:
        # Download contrast sets
        # Note: We use the test set of IMDb dataset to construct the contrast set
        label_name_to_id = {"Positive": "positive", "Negative": "negative"}
        orig_and_contrast_inputs: list = []

        for filename in [f"{mode}_original.tsv", f"{mode}_contrast.tsv"]:
            url = f"https://raw.githubusercontent.com/allenai/contrast-sets/main/IMDb/data/{filename}"
            target_path_current: str = os.path.join(target_path, filename)
            ensure_file_downloaded(source_url=url, target_path=target_path_current, unpack=False)
            with open(target_path_current, encoding="utf-8") as f:
                orig_and_contrast_inputs.append(f.readlines()[1:])

        contrast_map = {}

        for orig_line, contrast_line in zip(orig_and_contrast_inputs[0], orig_and_contrast_inputs[1]):

            orig_label_name, orig_context = orig_line.strip().split("\t")
            orig_label = label_name_to_id[orig_label_name]

<<<<<<< HEAD
            contrast_label_name, contrast_context = contrast_line.strip().split("\t")
            contrast_label = label_name_to_id[contrast_label_name]
=======
class IMDBContrastSetScenario(IMDBScenario):
    """
    Contrast Sets for The IMDb dataset is from the paper:
        https://arxiv.org/abs/2004.02709

    Original repository can be found at:
        https://github.com/allenai/contrast-sets

    An example instance of a perturbation (from the original paper):
    Orginal instance: Hardly one to be faulted for his ambition or his vision,
    it is genuinely unexpected, then, to see all Park’s effort add up to so very little. . . .
    The premise is promising, gags are copious and offbeat humour
    abounds but it all fails miserably to create any meaningful connection with the audience.
    Sentiment: negative

    Perturbed instance: Hardly one to be faulted for his ambition or his vision, here we see all Park’s effort come to
    fruition. . . . The premise is perfect, gags are hilarious and offbeat humour abounds, and it
    creates a deep connection with the audience.
    Sentiment: positive
    """
>>>>>>> bb770b0e

            assert orig_context not in contrast_map
            contrast_map[orig_context] = {
                "original_answer": orig_label,
                "contrast_input": contrast_context,
                "contrast_answer": contrast_label,
            }
        return contrast_map

    def get_instances(self) -> List[Instance]:
        target_path: str = os.path.join(self.output_path, "data")

        instances: List[Instance] = []

        url: str = f'{"https://ai.stanford.edu/~amaas/data/sentiment/aclImdb_v1.tar.gz"}'
        ensure_file_downloaded(source_url=url, target_path=target_path, unpack=True)
        contrast_map = self.get_contrast_map(target_path, "test")
        contrast_map.update(self.get_contrast_map(target_path, "dev"))

        split_to_filename: Dict[str, str] = {TRAIN_SPLIT: "train", VALID_SPLIT: "test"}

        for split, filename in split_to_filename.items():
            split_path: str = os.path.join(target_path, filename)
            instances.extend(self.get_split_instances(split, split_path, contrast_map))
        return instances<|MERGE_RESOLUTION|>--- conflicted
+++ resolved
@@ -57,8 +57,7 @@
                 sentence_path = os.path.join(split_path_label, each_filename)
                 with open(sentence_path, "r") as f:
                     context = f.read().strip()
-<<<<<<< HEAD
-                    prompt = context + "\n"
+                    prompt = context
 
                     instance_split = split
                     contrast_inputs, contrast_references = None, None
@@ -71,9 +70,6 @@
                         ]
                         instance_split = VALID_SPLIT
 
-=======
-                    prompt = context
->>>>>>> bb770b0e
                     instance: Instance = Instance(
                         input=prompt,
                         references=[Reference(output=label_id, tags=[CORRECT_TAG])],
@@ -104,31 +100,8 @@
             orig_label_name, orig_context = orig_line.strip().split("\t")
             orig_label = label_name_to_id[orig_label_name]
 
-<<<<<<< HEAD
             contrast_label_name, contrast_context = contrast_line.strip().split("\t")
             contrast_label = label_name_to_id[contrast_label_name]
-=======
-class IMDBContrastSetScenario(IMDBScenario):
-    """
-    Contrast Sets for The IMDb dataset is from the paper:
-        https://arxiv.org/abs/2004.02709
-
-    Original repository can be found at:
-        https://github.com/allenai/contrast-sets
-
-    An example instance of a perturbation (from the original paper):
-    Orginal instance: Hardly one to be faulted for his ambition or his vision,
-    it is genuinely unexpected, then, to see all Park’s effort add up to so very little. . . .
-    The premise is promising, gags are copious and offbeat humour
-    abounds but it all fails miserably to create any meaningful connection with the audience.
-    Sentiment: negative
-
-    Perturbed instance: Hardly one to be faulted for his ambition or his vision, here we see all Park’s effort come to
-    fruition. . . . The premise is perfect, gags are hilarious and offbeat humour abounds, and it
-    creates a deep connection with the audience.
-    Sentiment: positive
-    """
->>>>>>> bb770b0e
 
             assert orig_context not in contrast_map
             contrast_map[orig_context] = {
