--- conflicted
+++ resolved
@@ -17,11 +17,8 @@
 from . import babi_qa_scenario  # noqa
 from . import narrativeqa_scenario  # noqa
 from . import raft_scenario  # noqa
-<<<<<<< HEAD
 from . import synthetic_reasoning_scenario  # noqa
-=======
 from . import wikitext_103_scenario  # noqa
->>>>>>> 60516df1
 
 # Metrics
 from . import basic_metrics  # noqa
