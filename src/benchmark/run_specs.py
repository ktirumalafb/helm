from typing import List, Dict, Optional, Any, Callable

from common.object_spec import ObjectSpec
from .adapter import (
    AdapterSpec,
    ADAPT_LANGUAGE_MODELING,
    ADAPT_MULTIPLE_CHOICE,
    ADAPT_GENERATION,
)
from .metric import MetricSpec
from .runner import RunSpec
from .scenario import ScenarioSpec
from .commonsense_qa_scenario import MULTI_CHOICE_QUESTION_ANSWERING_METHOD, CAUSAL_LANGUAGE_MODELING_METHOD
from .raft_scenario import get_raft_instructions
from .run_expander import RUN_EXPANDERS


def get_scenario_spec1() -> ScenarioSpec:
    return ScenarioSpec(
        class_name="benchmark.simple_scenarios.Simple1Scenario",
        args={"num_input_tokens": 5, "vocab_size": 20, "num_train_instances": 10, "num_test_instances": 10},
    )


def get_scenario_spec_tiny():
    return ScenarioSpec(
        class_name="benchmark.simple_scenarios.Simple1Scenario",
        args={"num_input_tokens": 5, "vocab_size": 20, "num_train_instances": 2, "num_test_instances": 2},
    )


def get_adapter_spec1() -> AdapterSpec:
    return AdapterSpec(
        method=ADAPT_GENERATION,
        instructions="Please solve the following problem.",
        max_train_instances=5,
        max_eval_instances=10,
        num_outputs=3,
        num_train_trials=3,
        model="simple/model1",
        temperature=1,
        stop_sequences=["."],
    )


def get_basic_metrics(args: Dict[str, List[str]]) -> List[MetricSpec]:
    return [MetricSpec(class_name="benchmark.basic_metrics.BasicMetric", args=args)]


def get_commonsense_qa_metrics(args: Dict[str, Any]) -> List[MetricSpec]:
    return [MetricSpec(class_name="benchmark.commonsense_qa_metrics.CommonSenseQAMetric", args=args)]


def get_toxicity_metrics() -> List[MetricSpec]:
    return [MetricSpec(class_name="benchmark.toxicity_metrics.ToxicityMetric", args={})]


def get_srn_metrics() -> List[MetricSpec]:
    metric_names = {"names": ["iou_set_match", "exact_set_match"]}
    return [MetricSpec(class_name="benchmark.basic_metrics.BasicMetric", args=metric_names)]


def get_math_metrics() -> List[MetricSpec]:
    metric_names = {"names": ["exact_boxed_match"]}
    return [MetricSpec(class_name="benchmark.basic_metrics.BasicMetric", args=metric_names)]


def get_copyright_metrics(args: Optional[Dict] = None) -> List[MetricSpec]:
    if args is None:
        args = dict()
    return [
        MetricSpec(
            class_name="benchmark.copyright_metrics.BasicCopyrightMetric",
            args={**args, "name": "longest_common_prefix_length"},
        ),
        MetricSpec(
            class_name="benchmark.copyright_metrics.BasicCopyrightMetric", args={**args, "name": "edit_distance"},
        ),
    ]


############################################################


<<<<<<< HEAD
def construct_run_specs(spec: ObjectSpec) -> List[RunSpec]:
    """
    Takes a specification (name, args) and returns a list of `RunSpec`s.
    """
    # Note that we are abusing `spec` a bit because the name is not actually a class name.
    name = spec.class_name
    args = spec.args

    # Place these alphabetically
    if name == "boolq":
        return [get_boolq_spec()]
    if name == "boolq_contrast_sets":
        return [get_boolq_contrast_sets_spec()]
    if name == "copyright":
        return [get_copyright_spec(**args)]
    if name == "lpm":
        return [get_lpm_spec(**args)]
    if name == "math":
        return [get_math_spec(**args)]
    if name == "mmlu":
        return [get_mmlu_spec(**args)]
    if name == "commonsense_qa":
        return [get_commonsense_qa_spec(**args)]
    if name == "real_toxicity_prompts":
        return [get_real_toxicity_prompts_spec()]
    if name == "simple1":
        return [get_run_spec1()]
    if name == "twitter_aae":
        return [get_twitter_aae_spec(**args)]

    raise ValueError(f"Unknown run spec: {spec}")


def get_run_spec1() -> RunSpec:
=======
def get_simple1_spec() -> RunSpec:
>>>>>>> 35d678c6
    """An run spec for debugging."""
    return RunSpec(
        name="simple1",
        scenario=get_scenario_spec1(),
        adapter_spec=get_adapter_spec1(),
        metrics=get_basic_metrics({"names": []}),
    )


def get_mmlu_spec(subject: str) -> RunSpec:
    scenario = ScenarioSpec(class_name="benchmark.mmlu_scenario.MMLUScenario", args={"subject": subject})

    def format(subject: str):
        return subject.replace("_", " ")

    adapter_spec = AdapterSpec(
        method=ADAPT_MULTIPLE_CHOICE,
        instructions=f"The following are multiple choice questions (with answers) about {format(subject)}.",
        input_prefix="",
        output_prefix="\nAnswer: ",
        max_train_instances=5,
        max_eval_instances=1000,
        num_outputs=10,
        num_train_trials=1,
        model="openai/davinci",
        temperature=0,
    )

    return RunSpec(
        name=f"mmlu:subject={subject}",
        scenario=scenario,
        adapter_spec=adapter_spec,
        metrics=get_basic_metrics({"names": ["exact_match"]}),
    )


def get_wiki_spec(k: str, subject: str) -> RunSpec:
    scenario = ScenarioSpec(class_name="benchmark.wiki_scenario.WIKIScenario", args={"subject": subject},)

    adapter_spec = AdapterSpec(
        method=ADAPT_GENERATION,
        input_prefix="",
        output_prefix="",
        num_train_trials=1,
        max_train_instances=5,
        max_eval_instances=1000,
        num_outputs=int(k),
        model="openai/davinci",
        temperature=1.0,
        max_tokens=8,
        stop_sequences=["\n"],
    )

    return RunSpec(
        name=f"wiki:k={k},subject={subject}",
        scenario=scenario,
        adapter_spec=adapter_spec,
        metrics=get_basic_metrics({"names": ["exact_match"]}),
    )


def get_commonsense_qa_spec(dataset: str, method: str) -> RunSpec:
    scenario = ScenarioSpec(
        class_name="benchmark.commonsense_qa_scenario.CommonSenseQAScenario",
        args={"dataset": dataset, "method": method,},
    )

    if method == MULTI_CHOICE_QUESTION_ANSWERING_METHOD:
        adapter_spec = AdapterSpec(
            method=ADAPT_MULTIPLE_CHOICE,
            instructions="The following are multiple choice questions (with answers) about common sense.",
            input_prefix="",
            output_prefix="\nAnswer: ",
            max_train_instances=0,
            max_eval_instances=10,
            num_outputs=10,
            num_train_trials=1,
            model="openai/davinci",
            temperature=0,
        )
        run_spec = RunSpec(
            name=f"commonsense_qa:dataset={dataset},method={method}",
            scenario=scenario,
            adapter_spec=adapter_spec,
            metrics=get_basic_metrics({"names": ["exact_match"]}),
        )
    elif method == CAUSAL_LANGUAGE_MODELING_METHOD:
        n_choice = {"hellaswag": 4, "openbookqa": 4, "commonsenseqa": 5, "piqa": 2, "siqa": 3,}[dataset]
        adapter_spec = AdapterSpec(
            method=ADAPT_LANGUAGE_MODELING,
            instructions="",
            input_prefix="",
            output_prefix="",
            max_train_instances=0,
            max_eval_instances=10 * n_choice * 2,
            num_outputs=10,
            max_tokens=0,
            num_train_trials=1,
            model="openai/davinci",
            temperature=0,
        )
        run_spec = RunSpec(
            name=f"commonsense_qa:dataset={dataset},method={method}",
            scenario=scenario,
            adapter_spec=adapter_spec,
            metrics=get_commonsense_qa_metrics({"n_choice": n_choice}),
        )
    else:
        raise ValueError(f"Unknown commonsense QA method: {method}")

    return run_spec


def get_quac_spec() -> RunSpec:
    scenario = ScenarioSpec(class_name="benchmark.quac_scenario.QuACScenario", args=dict())

    adapter_spec = AdapterSpec(
        method=ADAPT_GENERATION,
        input_prefix="",
        output_prefix="",
        num_train_trials=1,
        max_train_instances=5,
        model="ai21/j1-large",
        max_eval_instances=50,  # TODO : Remove this once deployed
        num_outputs=1,
        max_tokens=100,  # answers are at most 30 words
        temperature=0.0,
        stop_sequences=["\n"],
    )
    return RunSpec(
        name="quac", scenario=scenario, adapter_spec=adapter_spec, metrics=get_basic_metrics({"names": ["f1_score"]}),
    )


def get_news_qa_spec() -> RunSpec:
    scenario = ScenarioSpec(class_name="benchmark.newsqa_scenario.NewsQAScenario", args=dict())

    adapter_spec = AdapterSpec(
        method=ADAPT_GENERATION,
        input_prefix="",
        output_prefix="",
        num_train_trials=1,
        max_train_instances=5,
        model="ai21/j1-large",
        max_eval_instances=50,  # TODO : Remove this once deployed
        num_outputs=1,
        max_tokens=50,  # answers are at most 13 words
        temperature=0.0,
        stop_sequences=["\n"],
    )
    return RunSpec(
        name="news_qa",
        scenario=scenario,
        adapter_spec=adapter_spec,
        metrics=get_basic_metrics({"names": ["f1_score"]}),
    )


def get_truthful_qa_spec(task: str) -> RunSpec:
    scenario = ScenarioSpec(class_name="benchmark.truthful_qa_scenario.TruthfulQAScenario", args={"task": task},)

    adapter_spec = AdapterSpec(
        method=ADAPT_MULTIPLE_CHOICE,
        instructions="",
        input_prefix="",
        output_prefix="\nAnswer: ",
        max_train_instances=5,
        max_eval_instances=654,
        num_outputs=1,
        num_train_trials=1,
        model="openai/davinci",
        temperature=0,
        max_tokens=0,
    )

    return RunSpec(
        name=f"truthful_qa:task{task}",
        scenario=scenario,
        adapter_spec=adapter_spec,
        metrics=get_basic_metrics({"names": ["exact_match"]}),
    )


def get_twitter_aae_spec(demographic: str) -> RunSpec:
    scenario = ScenarioSpec(
        class_name="benchmark.twitter_aae_scenario.TwitterAAEScenario", args={"demographic": demographic},
    )

    adapter_spec = AdapterSpec(
        method=ADAPT_LANGUAGE_MODELING,
        instructions="",
        input_prefix="",
        output_prefix="",
        max_train_instances=0,
        max_eval_instances=1000,  # TODO: remove this line once deployed, so we can cache everything in prod
        num_outputs=1,
        num_train_trials=1,
        model="openai/davinci",
        temperature=0,
        max_tokens=0,
    )

    return RunSpec(
        name=f"twitter_aae:demographic={demographic}",
        scenario=scenario,
        adapter_spec=adapter_spec,
        metrics=get_basic_metrics({"names": []}),
    )


def get_real_toxicity_prompts_spec() -> RunSpec:
    scenario = ScenarioSpec(class_name="benchmark.real_toxicity_prompts_scenario.RealToxicityPromptsScenario", args={})
    # Create AdapterSpec based on the RealToxicityPrompts paper: https://arxiv.org/pdf/2009.11462.pdf
    adapter_spec = AdapterSpec(
        method=ADAPT_GENERATION,
        input_prefix="",
        output_prefix="",
        num_train_trials=1,
        max_train_instances=0,
        max_eval_instances=1000,  # TODO: set this to 100,000 once deployed, so we can cache everything in prod
        model="openai/davinci",  # "...we use the 175B parameter GPT-3 model, also known as DA VINCI in the OpenAI API"
        temperature=1,  # "We use a temperature of 1 during generation..."
        max_tokens=20,  # "We generate up to 20 tokens per example..."
        num_outputs=25,  # "...the expected maximum toxicity over k = 25 generations..."
    )
    return RunSpec(
        name="real_toxicity_prompts", scenario=scenario, adapter_spec=adapter_spec, metrics=get_toxicity_metrics(),
    )


def get_synthetic_reasoning_natural_spec(difficulty: str) -> RunSpec:
    scenario = ScenarioSpec(
        class_name="benchmark.synthetic_reasoning_natural_scenario.SRNScenario", args={"difficulty": difficulty}
    )

    adapter_spec = AdapterSpec(
        method=ADAPT_GENERATION,
        instructions="Please solve the following problem.",
        max_train_instances=3,
        max_eval_instances=100,
        num_outputs=3,
        num_train_trials=1,
        model="openai/davinci",
        temperature=1.0,
        stop_sequences=["\n"],
        max_tokens=20,
        input_prefix="Rules:\n",
        output_prefix="",
    )

    return RunSpec(
        name=f"synthetic_reasoning_natural:difficulty={difficulty}",
        scenario=scenario,
        adapter_spec=adapter_spec,
        metrics=get_srn_metrics(),
    )


def get_gsm_spec() -> RunSpec:
    scenario = ScenarioSpec(class_name="benchmark.gsm_scenario.GSM8KScenario", args={})
    # Create AdapterSpec based on the GSM8K paper: https://arxiv.org/pdf/2110.14168.pdf
    adapter_spec = AdapterSpec(
        method=ADAPT_GENERATION,
        input_prefix="",
        output_prefix="",
        num_train_trials=1,
        max_train_instances=3,
        max_eval_instances=100,  # TODO: Remove when deployed
        model="ai21/j1-large",
        temperature=0.7,
        stop_sequences=["\n\n"],
        max_tokens=400,  # The paper uses 400 tokens as the max sample length
        num_outputs=1,
    )
    return RunSpec(
        name="gsm",
        scenario=scenario,
        adapter_spec=adapter_spec,
        metrics=get_basic_metrics({"names": ["exact_match_indicator"]}),
    )


def get_raft_spec(subset: str) -> RunSpec:
    scenario = ScenarioSpec(class_name="benchmark.raft_scenario.RAFTScenario", args={"subset": subset},)

    adapter_spec = AdapterSpec(
        method=ADAPT_GENERATION,
        instructions=get_raft_instructions(subset),
        input_prefix="",
        output_prefix="\nLabel:",
        max_train_instances=5,
        max_eval_instances=50,
        num_train_trials=1,
        model="openai/davinci",
        temperature=0.2,
        stop_sequences=["\n"],
        max_tokens=20,
    )

    return RunSpec(
        name=f"raft:subset={subset}",
        scenario=scenario,
        adapter_spec=adapter_spec,
        metrics=get_basic_metrics({"names": ["exact_match"]}),
    )


def get_math_spec(type: str, level: str) -> RunSpec:
    scenario = ScenarioSpec(class_name="benchmark.math_scenario.MATHScenario", args={"type": type, "level": level})

    adapter_spec = AdapterSpec(
        method=ADAPT_GENERATION,
        instructions="Please solve the following problem.",
        max_train_instances=8,
        max_eval_instances=100,
        num_outputs=1,
        num_train_trials=1,
        model="openai/davinci",
        temperature=0.2,
        stop_sequences=["\n"],
        max_tokens=20,  # TODO
        # input_prefix="Problem: ",
        # output_prefix="\nSolution: ",
        input_prefix="",
        output_prefix="\nFINAL ANSWER:\n",
    )

    return RunSpec(
        name=f"math:type={type},level={level}", scenario=scenario, adapter_spec=adapter_spec, metrics=get_math_metrics()
    )


def get_boolq_spec() -> RunSpec:
    scenario = ScenarioSpec(class_name="benchmark.boolq_scenario.BoolQScenario", args={})

    # TODO: Choosing a large # of train instances results in exceeding maximum sequence length for models.
    # What's the best way to solve this?

    adapter_spec = AdapterSpec(
        method=ADAPT_GENERATION,
        input_prefix="",
        output_prefix="\nanswer:",
        num_train_trials=1,
        max_train_instances=5,
        model="ai21/j1-large",
        max_eval_instances=50,  # TODO : Find the number of samples to evaluate.
        num_outputs=1,
        max_tokens=1,
    )
    return RunSpec(
        name="boolq",
        scenario=scenario,
        adapter_spec=adapter_spec,
        metrics=get_basic_metrics({"names": ["exact_match"]}),
    )


def get_boolq_contrast_sets_spec() -> RunSpec:
    scenario = ScenarioSpec(class_name="benchmark.boolq_scenario.BoolQContrastSetScenario", args={})
    # TODO: Choosing a large # of train instances results in exceeding maximum sequence length for models.
    # What's the best way to solve this?

    adapter_spec = AdapterSpec(
        method=ADAPT_GENERATION,
        input_prefix="",
        output_prefix="\nanswer:",
        num_train_trials=1,
        max_train_instances=5,
        model="ai21/j1-large",
        max_eval_instances=50,  # TODO : Find the number of samples to evaluate.
        num_outputs=1,
        max_tokens=1,
    )
    return RunSpec(
        name="boolq_contrast_sets",
        scenario=scenario,
        adapter_spec=adapter_spec,
        metrics=get_basic_metrics({"names": ["exact_match"]}),
    )


def get_lsat_qa_spec(task: str) -> RunSpec:
    scenario = ScenarioSpec(class_name="benchmark.lsat_qa_scenario.LSATScenario", args={"task": task})

    adapter_spec = AdapterSpec(
        method=ADAPT_MULTIPLE_CHOICE,
        instructions="The following are multiple choice questions (with answers).",
        input_prefix="",
        output_prefix="\nAnswer: ",
        max_train_instances=2,
        model="ai21/j1-large",
        max_eval_instances=50,  # TODO: Change to None
        num_outputs=1,
    )

    return RunSpec(
        name=f"lsat_qa:task={task}",
        scenario=scenario,
        adapter_spec=adapter_spec,
        metrics=get_basic_metrics({"names": ["exact_match"]}),
    )


def get_imdb_spec() -> RunSpec:
    scenario = ScenarioSpec(class_name="benchmark.imdb_scenario.IMDbScenario", args={})

    adapter_spec = AdapterSpec(
        method=ADAPT_GENERATION,
        input_prefix="Review: ",
        output_prefix="Sentiment:",
        num_train_trials=1,
        max_train_instances=5,
        model="ai21/j1-large",
        max_eval_instances=50,  # TODO : Find the number of samples to evaluate.
        num_outputs=1,
        max_tokens=1,
        stop_sequences=["\n"],
    )
    return RunSpec(
        name="imdb",
        scenario=scenario,
        adapter_spec=adapter_spec,
        metrics=get_basic_metrics({"names": ["exact_match"]}),
    )


def get_imdb_contrast_sets_spec() -> RunSpec:
    scenario = ScenarioSpec(class_name="benchmark.imdb_scenario.IMDbContrastSetScenario", args={})

    adapter_spec = AdapterSpec(
        method=ADAPT_GENERATION,
        input_prefix="Review: ",
        output_prefix="Sentiment:",
        num_train_trials=1,
        max_train_instances=5,
        model="ai21/j1-large",
        max_eval_instances=50,  # TODO : Find the number of samples to evaluate.
        num_outputs=1,
        max_tokens=1,
        stop_sequences=["\n"],
    )
    return RunSpec(
        name="imdb_contrast_sets",
        scenario=scenario,
        adapter_spec=adapter_spec,
        metrics=get_basic_metrics({"names": ["exact_match", "f1_score"]}),
    )


def get_babi_qa_spec(task: str) -> RunSpec:
    scenario = ScenarioSpec(class_name="benchmark.babi_qa_scenario.BabiQAScenario", args={"task": task})

    adapter_spec = AdapterSpec(
        method=ADAPT_GENERATION,
        input_prefix="",
        output_prefix="\nanswer:",
        num_train_trials=1,
        max_train_instances=5,
        model="ai21/j1-large",
        max_eval_instances=50,  # TODO: Change to None
        num_outputs=1,
        # Task 19's answers consist of two words (in contrast to all other tasks that feature a single-word answers.)
        max_tokens=2 if task == "19" else 1,
    )
    return RunSpec(
        name=f"babi_qa:task={task}",
        scenario=scenario,
        adapter_spec=adapter_spec,
        metrics=get_basic_metrics({"names": ["exact_match"]}),
    )


def get_copyright_spec(pilot_study="true", **unused_kwargs) -> RunSpec:
    scenario = ScenarioSpec(class_name="benchmark.copyright_scenario.CopyrightScenario", args=dict())

    # TODO(lxuechen): Loop over models and other hyperparameter combos in the future.
    if pilot_study.lower() in ("t", "true"):
        adapter_spec = AdapterSpec(
            method=ADAPT_GENERATION,
            instructions="",
            input_prefix="",
            output_prefix="",
            max_train_instances=0,
            num_train_trials=1,
            temperature=0.7,
            # Args that are different below.
            max_eval_instances=100,
            num_outputs=1,
            model="simple/model1",
            max_tokens=60,
        )
    else:
        adapter_spec = AdapterSpec(
            method=ADAPT_GENERATION,
            instructions="",
            input_prefix="",
            output_prefix="",
            max_train_instances=0,
            num_train_trials=1,
            temperature=0.7,
            # Args that are different below.
            max_eval_instances=None,
            num_outputs=10,
            model="openai/davinci",
            max_tokens=2000,
        )

    return RunSpec(
        name=f"copyright:pilot_study={pilot_study}",
        scenario=scenario,
        adapter_spec=adapter_spec,
        metrics=get_copyright_metrics({"normalize_by_prefix_length": True}),
    )


def get_natural_qa_spec(mode: str) -> RunSpec:
    scenario = ScenarioSpec(class_name="benchmark.natural_qa_scenario.NaturalQAScenario", args={"mode": mode})

    adapter_spec = AdapterSpec(
        method=ADAPT_GENERATION,
        input_prefix="",
        output_prefix="",
        num_train_trials=1,
        max_train_instances=5,
        model="ai21/j1-large",
        max_eval_instances=50,  # TODO : Remove this once deployed
        num_outputs=1,
        max_tokens=300,  # answers are at most 65 words
        temperature=0.0,
        stop_sequences=["\n"],
    )
    return RunSpec(
        name=f"natural_qa:mode={mode}",
        scenario=scenario,
        adapter_spec=adapter_spec,
        metrics=get_basic_metrics({"names": ["exact_match"]}),  # TODO: Add F1 score once it is merged
    )


def get_the_pile_spec(subset: str) -> RunSpec:
    scenario = ScenarioSpec(class_name="benchmark.the_pile_scenario.ThePileScenario", args={"subset": subset})

    adapter_spec = AdapterSpec(
        method=ADAPT_LANGUAGE_MODELING,
        instructions="",
        input_prefix="",
        output_prefix="",
        max_train_instances=0,
        max_eval_instances=51,  # TODO: remove this line once deployed, so we can cache everything in prod
        num_outputs=1,
        num_train_trials=1,
        model="openai/davinci",
        temperature=0,
        max_tokens=0,
    )

    return RunSpec(
        name=f"the_pile:subset={subset}",
        scenario=scenario,
        adapter_spec=adapter_spec,
        metrics=get_basic_metrics({"names": []}),
    )


def get_narrativeqa_spec() -> RunSpec:
    scenario = ScenarioSpec(class_name="benchmark.narrativeqa_scenario.NarrativeQAScenario", args=dict())

    # TODO: Similar problem to the BoolQ scenario.
    # Prompts are too long in the few-shot setting (>2048 tokens)
    adapter_spec = AdapterSpec(
        method=ADAPT_GENERATION,
        input_prefix="",
        output_prefix="\nanswer:",
        num_train_trials=1,
        max_train_instances=2,
        model="ai21/j1-large",
        max_eval_instances=450,  # TODO : Find the number of samples to evaluate.
        num_outputs=1,
        max_tokens=5,
        temperature=0.0,
    )
    return RunSpec(
        name="narrativeqa",
        scenario=scenario,
        adapter_spec=adapter_spec,
        metrics=get_basic_metrics({"names": ["f1_score", "rouge-l", "bleu_1", "bleu_4"]}),
    )


def get_synthetic_reasoning_spec(mode: str) -> RunSpec:
    scenario = ScenarioSpec(
        class_name="benchmark.synthetic_reasoning_scenario.SyntheticReasoningScenario", args={"mode": mode},
    )

    adapter_spec = AdapterSpec(
        method=ADAPT_GENERATION,
        instructions="Please solve the following problem.",
        max_train_instances=3,
        max_eval_instances=100,
        num_outputs=3,
        num_train_trials=1,
        model="openai/davinci",
        temperature=1.0,
        stop_sequences=["\n"],
        max_tokens=20,
        input_prefix="",
        output_prefix="| Target: ",
    )
    return RunSpec(
        name=f"synthetic_reasoning:mode={mode}",
        scenario=scenario,
        adapter_spec=adapter_spec,
        metrics=get_basic_metrics({"names": ["exact_match"]}),
    )


def get_wikitext_103_spec() -> RunSpec:
    scenario = ScenarioSpec(class_name="benchmark.wikitext_103_scenario.Wikitext103Scenario", args=dict())

    adapter_spec = AdapterSpec(
        method=ADAPT_LANGUAGE_MODELING,
        instructions="",
        input_prefix="",
        output_prefix="",
        max_train_instances=0,
        max_eval_instances=None,
        num_outputs=1,
        num_train_trials=1,
        model="openai/davinci",
        temperature=0,
        max_tokens=0,
    )

    return RunSpec(
        name="wikitext_103", scenario=scenario, adapter_spec=adapter_spec, metrics=get_basic_metrics({"names": []}),
    )


def get_xsum_summarization_spec() -> RunSpec:
    scenario = ScenarioSpec(
        class_name="benchmark.summarization_scenario.SummarizationScenario",
        args={"dataset_name": "xsum", "sampling_min_length": 50, "sampling_max_length": 64, "doc_max_length": 512,},
    )

    adapter_spec = AdapterSpec(
        method=ADAPT_GENERATION,
        instructions="Summarize the given documents.",
        input_prefix="Document: ",
        output_prefix="\nSummary: {",
        num_train_trials=1,
        max_train_instances=5,
        model="openai/davinci",
        max_eval_instances=10,  # TODO: Remove this once deployed
        num_outputs=1,
        # max_tokens=60,  # From Lewis et al. 2019 (https://arxiv.org/pdf/1910.13461.pdf)
        temperature=0,  # From Wu et al. 2021 (https://arxiv.org/pdf/2109.10862.pdf)
        stop_sequences=["}"],
    )

    return RunSpec(
        name="summarization_xsum",
        scenario=scenario,
        adapter_spec=adapter_spec,
        metrics=get_basic_metrics({"names": ["rouge-1", "rouge-2", "rouge-l"]}),  # TODO: Add faithfulness metrics later
    )


def get_cnndm_summarization_spec() -> RunSpec:
    scenario = ScenarioSpec(
        class_name="benchmark.summarization_scenario.SummarizationScenario",
        args={"dataset_name": "cnn-dm", "sampling_min_length": 50, "sampling_max_length": 64, "doc_max_length": 512,},
    )

    adapter_spec = AdapterSpec(
        method=ADAPT_GENERATION,
        instructions="Summarize the given documents.",
        input_prefix="Document: ",
        output_prefix="\nSummary: {",
        num_train_trials=1,
        max_train_instances=5,
        model="openai/davinci",
        max_eval_instances=10,  # TODO: Remove this once deployed
        num_outputs=1,
        # max_tokens=128,  # From Zhang et al. 2020 (https://arxiv.org/pdf/1912.08777.pdf)
        temperature=0,  # From Wu et al. 2021 (https://arxiv.org/pdf/2109.10862.pdf)
        stop_sequences=["}"],
    )

    return RunSpec(
        name="summarization_cnndm",
        scenario=scenario,
        adapter_spec=adapter_spec,
        metrics=get_basic_metrics({"names": ["rouge-1", "rouge-2", "rouge-l"]}),  # TODO: Add faithfulness metrics later
    )


############################################################

CANONICAL_RUN_SPEC_FUNCS: Dict[str, Callable[..., RunSpec]] = {
    "simple1": get_simple1_spec,
    "boolq": get_boolq_spec,
    "boolq_contrast_sets": get_boolq_contrast_sets_spec,
    "imdb": get_imdb_spec,
    "imdb_contrast_sets": get_imdb_contrast_sets_spec,
    "copyright": get_copyright_spec,
    "mmlu": get_mmlu_spec,
    "narrativeqa": get_narrativeqa_spec,
    "commonsense_qa": get_commonsense_qa_spec,
    "lsat_qa": get_lsat_qa_spec,
    "quac": get_quac_spec,
    "wiki": get_wiki_spec,
    "babi_qa": get_babi_qa_spec,
    "real_toxicity_prompts": get_real_toxicity_prompts_spec,
    "summarization_xsum": get_xsum_summarization_spec,
    "summarization_cnndm": get_cnndm_summarization_spec,
    "truthful_qa": get_truthful_qa_spec,
    "twitter_aae": get_twitter_aae_spec,
    "gsm": get_gsm_spec,
    "natural_qa": get_natural_qa_spec,
    "the_pile": get_the_pile_spec,
    "raft": get_raft_spec,
    "synthetic_reasoning": get_synthetic_reasoning_spec,
    "synthetic_reasoning_natural": get_synthetic_reasoning_natural_spec,
    "news_qa": get_news_qa_spec,
    "wikitext_103": get_wikitext_103_spec,
}


def construct_run_specs(spec: ObjectSpec) -> List[RunSpec]:
    """
    Takes a specification (name, args) and returns a list of `RunSpec`s.
    """
    # Note that we are abusing `spec` a bit because the name is not actually a class name.
    name = spec.class_name
    args = spec.args

    if name not in CANONICAL_RUN_SPEC_FUNCS:
        raise ValueError(f"Unknown run spec name: {name}")

    # Peel off the run expanders (e.g., model)
    expanders = [RUN_EXPANDERS[key](value) for key, value in args.items() if key in RUN_EXPANDERS]
    args = dict((key, value) for key, value in args.items() if key not in RUN_EXPANDERS)

    # Get the canonical run specs
    run_specs = [CANONICAL_RUN_SPEC_FUNCS[name](**args)]

    # Apply expanders
    for expander in expanders:
        run_specs = [
            child_run_spec for parent_run_spec in run_specs for child_run_spec in expander.expand(parent_run_spec)
        ]

    return run_specs<|MERGE_RESOLUTION|>--- conflicted
+++ resolved
@@ -82,44 +82,7 @@
 ############################################################
 
 
-<<<<<<< HEAD
-def construct_run_specs(spec: ObjectSpec) -> List[RunSpec]:
-    """
-    Takes a specification (name, args) and returns a list of `RunSpec`s.
-    """
-    # Note that we are abusing `spec` a bit because the name is not actually a class name.
-    name = spec.class_name
-    args = spec.args
-
-    # Place these alphabetically
-    if name == "boolq":
-        return [get_boolq_spec()]
-    if name == "boolq_contrast_sets":
-        return [get_boolq_contrast_sets_spec()]
-    if name == "copyright":
-        return [get_copyright_spec(**args)]
-    if name == "lpm":
-        return [get_lpm_spec(**args)]
-    if name == "math":
-        return [get_math_spec(**args)]
-    if name == "mmlu":
-        return [get_mmlu_spec(**args)]
-    if name == "commonsense_qa":
-        return [get_commonsense_qa_spec(**args)]
-    if name == "real_toxicity_prompts":
-        return [get_real_toxicity_prompts_spec()]
-    if name == "simple1":
-        return [get_run_spec1()]
-    if name == "twitter_aae":
-        return [get_twitter_aae_spec(**args)]
-
-    raise ValueError(f"Unknown run spec: {spec}")
-
-
-def get_run_spec1() -> RunSpec:
-=======
 def get_simple1_spec() -> RunSpec:
->>>>>>> 35d678c6
     """An run spec for debugging."""
     return RunSpec(
         name="simple1",
